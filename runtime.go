package docker

import (
	"container/list"
	"fmt"
	"github.com/dotcloud/docker/gograph"
	"github.com/dotcloud/docker/utils"
	"io"
	"io/ioutil"
	"log"
	"os"
	"os/exec"
	"path"
	"path/filepath"
	"sort"
	"strings"
	"time"
)

var defaultDns = []string{"8.8.8.8", "8.8.4.4"}

type Capabilities struct {
	MemoryLimit            bool
	SwapLimit              bool
	IPv4ForwardingDisabled bool
}

type Runtime struct {
	repository     string
	containers     *list.List
	networkManager *NetworkManager
	graph          *Graph
	repositories   *TagStore
	idIndex        *utils.TruncIndex
	capabilities   *Capabilities
	kernelVersion  *utils.KernelVersionInfo
	volumes        *Graph
	srv            *Server
	config         *DaemonConfig
	containerGraph *gograph.Database
}

var sysInitPath string

func init() {
	env := os.Getenv("_DOCKER_INIT_PATH")
	if env != "" {
		sysInitPath = env
	} else {
		selfPath := utils.SelfPath()

		// If we have a separate docker-init, use that, otherwise use the
		// main docker binary
		dir := filepath.Dir(selfPath)
		dockerInitPath := filepath.Join(dir, "docker-init")
		if _, err := os.Stat(dockerInitPath); err != nil {
			sysInitPath = selfPath
		} else {
			sysInitPath = dockerInitPath
		}
	}
}

// List returns an array of all containers registered in the runtime.
func (runtime *Runtime) List() []*Container {
	containers := new(History)
	for e := runtime.containers.Front(); e != nil; e = e.Next() {
		containers.Add(e.Value.(*Container))
	}
	return *containers
}

func (runtime *Runtime) getContainerElement(id string) *list.Element {
	for e := runtime.containers.Front(); e != nil; e = e.Next() {
		container := e.Value.(*Container)
		if container.ID == id {
			return e
		}
	}
	return nil
}

func hasFilesystemSupport(fstype string) bool {
	content, err := ioutil.ReadFile("/proc/filesystems")
	if err != nil {
		log.Printf("WARNING: Unable to read /proc/filesystems, assuming fs %s is not supported.", fstype)
		return false
	}
	lines := strings.Split(string(content), "\n")
	for _, line := range lines {
		if strings.HasPrefix(line, "nodev") {
			line = line[5:]
		}
		line = strings.TrimSpace(line)
		if line == fstype {
			return true
		}
	}
	return false
}

func (runtime *Runtime) GetDeviceSet() (DeviceSet, error) {
	if runtime.config.DeviceSet == nil {
		return nil, fmt.Errorf("No device set available")
	}
	return runtime.config.DeviceSet, nil
}

// Get looks for a container by the specified ID or name, and returns it.
// If the container is not found, or if an error occurs, nil is returned.
func (runtime *Runtime) Get(name string) *Container {
	if c, _ := runtime.GetByName(name); c != nil {
		return c
	}

	id, err := runtime.idIndex.Get(name)
	if err != nil {
		return nil
	}

	e := runtime.getContainerElement(id)
	if e == nil {
		return nil
	}
	return e.Value.(*Container)
}

// Exists returns a true if a container of the specified ID or name exists,
// false otherwise.
func (runtime *Runtime) Exists(id string) bool {
	return runtime.Get(id) != nil
}

func (runtime *Runtime) containerRoot(id string) string {
	return path.Join(runtime.repository, id)
}

// Load reads the contents of a container from disk
// This is typically done at startup.
func (runtime *Runtime) load(id string) (*Container, error) {
	container := &Container{root: runtime.containerRoot(id)}
	if err := container.FromDisk(); err != nil {
		return nil, err
	}
	if container.ID != id {
		return container, fmt.Errorf("Container %s is stored at %s", container.ID, id)
	}
	if container.State.Running {
		container.State.Ghost = true
	}
	return container, nil
}

// Register makes a container object usable by the runtime as <container.ID>
func (runtime *Runtime) Register(container *Container) error {
	if container.runtime != nil || runtime.Exists(container.ID) {
		return fmt.Errorf("Container is already loaded")
	}
	if err := validateID(container.ID); err != nil {
		return err
	}

	// init the wait lock
	container.waitLock = make(chan struct{})

	container.runtime = runtime

	// Attach to stdout and stderr
	container.stderr = utils.NewWriteBroadcaster()
	container.stdout = utils.NewWriteBroadcaster()
	// Attach to stdin
	if container.Config.OpenStdin {
		container.stdin, container.stdinPipe = io.Pipe()
	} else {
		container.stdinPipe = utils.NopWriteCloser(ioutil.Discard) // Silently drop stdin
	}
	// done
	runtime.containers.PushBack(container)
	runtime.idIndex.Add(container.ID)

	// When we actually restart, Start() do the monitoring.
	// However, when we simply 'reattach', we have to restart a monitor
	nomonitor := false

	// FIXME: if the container is supposed to be running but is not, auto restart it?
	//        if so, then we need to restart monitor and init a new lock
	// If the container is supposed to be running, make sure of it
	if container.State.Running {
		output, err := exec.Command("lxc-info", "-n", container.ID).CombinedOutput()
		if err != nil {
			return err
		}
		if !strings.Contains(string(output), "RUNNING") {
			utils.Debugf("Container %s was supposed to be running be is not.", container.ID)
			if runtime.config.AutoRestart {
				utils.Debugf("Restarting")
				container.State.Ghost = false
				container.State.setStopped(0)
				hostConfig, _ := container.ReadHostConfig()
				if err := container.Start(hostConfig); err != nil {
					return err
				}
				nomonitor = true
			} else {
				utils.Debugf("Marking as stopped")
				container.State.setStopped(-127)
				if err := container.ToDisk(); err != nil {
					return err
				}
			}
		}
	}

	// If the container is not running or just has been flagged not running
	// then close the wait lock chan (will be reset upon start)
	if !container.State.Running {
		close(container.waitLock)
	} else if !nomonitor {
		hostConfig, _ := container.ReadHostConfig()
		container.allocateNetwork(hostConfig)
		go container.monitor(hostConfig)
	}
	return nil
}

func (runtime *Runtime) LogToDisk(src *utils.WriteBroadcaster, dst, stream string) error {
	log, err := os.OpenFile(dst, os.O_RDWR|os.O_APPEND|os.O_CREATE, 0600)
	if err != nil {
		return err
	}
	src.AddWriter(log, stream)
	return nil
}

// Destroy unregisters a container from the runtime and cleanly removes its contents from the filesystem.
func (runtime *Runtime) Destroy(container *Container) error {
	if container == nil {
		return fmt.Errorf("The given container is <nil>")
	}

	element := runtime.getContainerElement(container.ID)
	if element == nil {
		return fmt.Errorf("Container %v not found - maybe it was already destroyed?", container.ID)
	}

	if err := container.Stop(3); err != nil {
		return err
	}

	if mounted, err := container.Mounted(); err != nil {
		return err
	} else if mounted {
		if err := container.Unmount(); err != nil {
			return fmt.Errorf("Unable to unmount container %v: %v", container.ID, err)
		}
	}

	if _, err := runtime.containerGraph.Purge(container.ID); err != nil {
		utils.Debugf("Unable to remove container from link graph: %s", err)
	}

	// Deregister the container before removing its directory, to avoid race conditions
	runtime.idIndex.Delete(container.ID)
	runtime.containers.Remove(element)
	if err := os.RemoveAll(container.root); err != nil {
		return fmt.Errorf("Unable to remove filesystem for %v: %v", container.ID, err)
	}
	if runtime.config.DeviceSet.HasDevice(container.ID) {
		if err := runtime.config.DeviceSet.RemoveDevice(container.ID); err != nil {
			return fmt.Errorf("Unable to remove device for %v: %v", container.ID, err)
		}
	}
	return nil
}

func (runtime *Runtime) DeleteImage(id string) error {
	err := runtime.graph.Delete(id)
	if err != nil {
		return err
	}
	if runtime.config.DeviceSet.HasDevice(id) {
		if err := runtime.config.DeviceSet.RemoveDevice(id); err != nil {
			return fmt.Errorf("Unable to remove device for %v: %v", id, err)
		}
	}
	return nil
}

func (runtime *Runtime) restore() error {
	wheel := "-\\|/"
	if os.Getenv("DEBUG") == "" && os.Getenv("TEST") == "" {
		fmt.Printf("Loading containers:  ")
	}
	dir, err := ioutil.ReadDir(runtime.repository)
	if err != nil {
		return err
	}
	containers := []*Container{}
	for i, v := range dir {
		id := v.Name()
		container, err := runtime.load(id)
		if i%21 == 0 && os.Getenv("DEBUG") == "" && os.Getenv("TEST") == "" {
			fmt.Printf("\b%c", wheel[i%4])
		}
		if err != nil {
			utils.Debugf("Failed to load container %v: %v", id, err)
			continue
		}
		utils.Debugf("Loaded container %v", container.ID)
		containers = append(containers, container)
	}
	sortContainers(containers, func(i, j *Container) bool {
		ic, _ := i.ReadHostConfig()
		jc, _ := j.ReadHostConfig()

		if ic == nil || ic.Links == nil {
			return true
		}
		if jc == nil || jc.Links == nil {
			return false
		}
		return len(ic.Links) < len(jc.Links)
	})

	deviceSet := runtime.config.DeviceSet
	for _, container := range containers {

		// Perform a migration for aufs containers
		if !deviceSet.HasDevice(container.ID) {
<<<<<<< HEAD
			utils.Debugf("[migration] Begin migration of %s", container.ID)

			image, err := runtime.graph.Get(container.Image)
			if err != nil {
				utils.Debugf("[migratoin] Failed to get image %s", err)
				continue
			}
			if err := image.Mount(runtime, container.RootfsPath(), container.rwPath(), container.ID); err != nil {
				utils.Debugf("[migratoin] Failed to mount image %s", err)
				continue
			}

			if err := image.applyLayer(container.rwPath(), container.RootfsPath()); err != nil {
				utils.Debugf("[migration] Failed to apply layer %s", err)
			}

			if err := image.Unmount(runtime, container.RootfsPath(), container.ID); err != nil {
				utils.Debugf("[migraton] Failed to unmount image %s", err)
			}

			if err := os.RemoveAll(container.rwPath()); err != nil {
				utils.Debugf("[migration] Failed to remove rw dir %s", err)
			}

			utils.Debugf("[migration] End migration of %s", container.ID)
=======
			contents, err := ioutil.ReadDir(container.rwPath())
			if err != nil {
				if !os.IsNotExist(err) {
					utils.Debugf("[migration] Error reading rw dir %s", err)
				}
				continue
			}

			if len(contents) > 0 {
				utils.Debugf("[migration] Begin migration of %s", container.ID)

				image, err := runtime.graph.Get(container.Image)
				if err != nil {
					utils.Debugf("[migratoin] Failed to get image %s", err)
					continue
				}

				unmount := func() {
					if err := image.Unmount(runtime, container.RootfsPath(), container.ID); err != nil {
						utils.Debugf("[migraton] Failed to unmount image %s", err)
					}
				}

				if err := image.Mount(runtime, container.RootfsPath(), container.rwPath(), container.ID); err != nil {
					utils.Debugf("[migratoin] Failed to mount image %s", err)
					continue
				}

				if err := image.applyLayer(container.rwPath(), container.RootfsPath()); err != nil {
					utils.Debugf("[migration] Failed to apply layer %s", err)
					unmount()
					continue
				}

				unmount()

				if err := os.RemoveAll(container.rwPath()); err != nil {
					utils.Debugf("[migration] Failed to remove rw dir %s", err)
				}

				utils.Debugf("[migration] End migration of %s", container.ID)
			}
>>>>>>> 875b3001
		}

		if err := runtime.Register(container); err != nil {
			utils.Debugf("Failed to register container %s: %s", container.ID, err)
			continue
		}
	}
	if os.Getenv("DEBUG") == "" && os.Getenv("TEST") == "" {
		fmt.Printf("\bdone.\n")
	}

	return nil
}

// FIXME: comment please!
func (runtime *Runtime) UpdateCapabilities(quiet bool) {
	if cgroupMemoryMountpoint, err := utils.FindCgroupMountpoint("memory"); err != nil {
		if !quiet {
			log.Printf("WARNING: %s\n", err)
		}
	} else {
		_, err1 := ioutil.ReadFile(path.Join(cgroupMemoryMountpoint, "memory.limit_in_bytes"))
		_, err2 := ioutil.ReadFile(path.Join(cgroupMemoryMountpoint, "memory.soft_limit_in_bytes"))
		runtime.capabilities.MemoryLimit = err1 == nil && err2 == nil
		if !runtime.capabilities.MemoryLimit && !quiet {
			log.Printf("WARNING: Your kernel does not support cgroup memory limit.")
		}

		_, err = ioutil.ReadFile(path.Join(cgroupMemoryMountpoint, "memory.memsw.limit_in_bytes"))
		runtime.capabilities.SwapLimit = err == nil
		if !runtime.capabilities.SwapLimit && !quiet {
			log.Printf("WARNING: Your kernel does not support cgroup swap limit.")
		}
	}

	content, err3 := ioutil.ReadFile("/proc/sys/net/ipv4/ip_forward")
	runtime.capabilities.IPv4ForwardingDisabled = err3 != nil || len(content) == 0 || content[0] != '1'
	if runtime.capabilities.IPv4ForwardingDisabled && !quiet {
		log.Printf("WARNING: IPv4 forwarding is disabled.")
	}
}

// Create creates a new container from the given configuration.
func (runtime *Runtime) Create(config *Config) (*Container, []string, error) {
	// Lookup image
	img, err := runtime.repositories.LookupImage(config.Image)
	if err != nil {
		return nil, nil, err
	}

	warnings := []string{}
	if img.Config != nil {
		if img.Config.PortSpecs != nil && warnings != nil {
			for _, p := range img.Config.PortSpecs {
				if strings.Contains(p, ":") {
					warnings = append(warnings, "This image expects private ports to be mapped to public ports on your host. "+
						"This has been deprecated and the public mappings will not be honored."+
						"Use -p to publish the ports.")
					break
				}
			}
		}
		MergeConfig(config, img.Config)
	}

	if len(config.Entrypoint) != 0 && config.Cmd == nil {
		config.Cmd = []string{}
	} else if config.Cmd == nil || len(config.Cmd) == 0 {
		return nil, nil, fmt.Errorf("No command specified")
	}

	// Generate id
	id := GenerateID()

	// Set the default enitity in the graph
	if _, err := runtime.containerGraph.Set(fmt.Sprintf("/%s", id), id); err != nil {
		return nil, nil, err
	}

	// Generate default hostname
	// FIXME: the lxc template no longer needs to set a default hostname
	if config.Hostname == "" {
		config.Hostname = id[:12]
	}

	var args []string
	var entrypoint string

	if len(config.Entrypoint) != 0 {
		entrypoint = config.Entrypoint[0]
		args = append(config.Entrypoint[1:], config.Cmd...)
	} else {
		entrypoint = config.Cmd[0]
		args = config.Cmd[1:]
	}

	container := &Container{
		// FIXME: we should generate the ID here instead of receiving it as an argument
		ID:              id,
		Created:         time.Now(),
		Path:            entrypoint,
		Args:            args, //FIXME: de-duplicate from config
		Config:          config,
		Image:           img.ID, // Always use the resolved image id
		NetworkSettings: &NetworkSettings{},
		// FIXME: do we need to store this in the container?
		SysInitPath: sysInitPath,
	}
	container.root = runtime.containerRoot(container.ID)
	// Step 1: create the container directory.
	// This doubles as a barrier to avoid race conditions.
	if err := os.Mkdir(container.root, 0700); err != nil {
		return nil, nil, err
	}

	resolvConf, err := utils.GetResolvConf()
	if err != nil {
		return nil, nil, err
	}

	if len(config.Dns) == 0 && len(runtime.config.Dns) == 0 && utils.CheckLocalDns(resolvConf) {
		//"WARNING: Docker detected local DNS server on resolv.conf. Using default external servers: %v", defaultDns
		runtime.config.Dns = defaultDns
	}

	// If custom dns exists, then create a resolv.conf for the container
	if len(config.Dns) > 0 || len(runtime.config.Dns) > 0 {
		var dns []string
		if len(config.Dns) > 0 {
			dns = config.Dns
		} else {
			dns = runtime.config.Dns
		}
		container.ResolvConfPath = path.Join(container.root, "resolv.conf")
		f, err := os.Create(container.ResolvConfPath)
		if err != nil {
			return nil, nil, err
		}
		defer f.Close()
		for _, dns := range dns {
			if _, err := f.Write([]byte("nameserver " + dns + "\n")); err != nil {
				return nil, nil, err
			}
		}
	} else {
		container.ResolvConfPath = "/etc/resolv.conf"
	}

	// Step 2: save the container json
	if err := container.ToDisk(); err != nil {
		return nil, nil, err
	}

	// Step 3: if hostname, build hostname and hosts files
	container.HostnamePath = path.Join(container.root, "hostname")
	ioutil.WriteFile(container.HostnamePath, []byte(container.Config.Hostname+"\n"), 0644)

	hostsContent := []byte(`
127.0.0.1	localhost
::1		localhost ip6-localhost ip6-loopback
fe00::0		ip6-localnet
ff00::0		ip6-mcastprefix
ff02::1		ip6-allnodes
ff02::2		ip6-allrouters
`)

	container.HostsPath = path.Join(container.root, "hosts")

	if container.Config.Domainname != "" {
		hostsContent = append([]byte(fmt.Sprintf("::1\t\t%s.%s %s\n", container.Config.Hostname, container.Config.Domainname, container.Config.Hostname)), hostsContent...)
		hostsContent = append([]byte(fmt.Sprintf("127.0.0.1\t%s.%s %s\n", container.Config.Hostname, container.Config.Domainname, container.Config.Hostname)), hostsContent...)
	} else {
		hostsContent = append([]byte(fmt.Sprintf("::1\t\t%s\n", container.Config.Hostname)), hostsContent...)
		hostsContent = append([]byte(fmt.Sprintf("127.0.0.1\t%s\n", container.Config.Hostname)), hostsContent...)
	}

	ioutil.WriteFile(container.HostsPath, hostsContent, 0644)

	// Step 4: register the container
	if err := runtime.Register(container); err != nil {
		return nil, nil, err
	}
	return container, warnings, nil
}

// Commit creates a new filesystem image from the current state of a container.
// The image can optionally be tagged into a repository
func (runtime *Runtime) Commit(container *Container, repository, tag, comment, author string, config *Config) (*Image, error) {
	// FIXME: freeze the container before copying it to avoid data corruption?
	// FIXME: this shouldn't be in commands.
	if err := container.EnsureMounted(); err != nil {
		return nil, err
	}

	rwTar, err := container.ExportRw()
	if err != nil {
		return nil, err
	}
	// Create a new image from the container's base layers + a new layer from container changes
	img, err := runtime.graph.Create(rwTar, container, comment, author, config)
	if err != nil {
		return nil, err
	}
	// Register the image if needed
	if repository != "" {
		if err := runtime.repositories.Set(repository, tag, img.ID, true); err != nil {
			return img, err
		}
	}
	return img, nil
}

func (runtime *Runtime) GetByName(name string) (*Container, error) {
	if id, err := runtime.idIndex.Get(name); err == nil {
		name = id
	}

	entity := runtime.containerGraph.Get(name)
	if entity == nil {
		return nil, fmt.Errorf("Could not find entity for %s", name)
	}
	e := runtime.getContainerElement(entity.ID())
	if e == nil {
		return nil, fmt.Errorf("Could not find container for entity id %s", entity.ID())
	}
	return e.Value.(*Container), nil
}

func (runtime *Runtime) Children(name string) (map[string]*Container, error) {
	children := make(map[string]*Container)

	err := runtime.containerGraph.Walk(name, func(p string, e *gograph.Entity) error {
		c := runtime.Get(e.ID())
		if c == nil {
			return fmt.Errorf("Could not get container for name %s and id %s", e.ID(), p)
		}
		children[p] = c
		return nil
	}, 0)

	if err != nil {
		return nil, err
	}
	return children, nil
}

func (runtime *Runtime) RenameLink(oldName, newName string) error {
	if id, err := runtime.idIndex.Get(oldName); err == nil {
		oldName = id
	}
	entity := runtime.containerGraph.Get(oldName)
	if entity == nil {
		return fmt.Errorf("Could not find entity for %s", oldName)
	}

	// This is not rename but adding a new link for the default name
	// Strip the leading '/'
	if entity.ID() == oldName[1:] {
		_, err := runtime.containerGraph.Set(newName, entity.ID())
		return err
	}
	return runtime.containerGraph.Rename(oldName, newName)
}

func (runtime *Runtime) Link(parentName, childName, alias string) error {
	if id, err := runtime.idIndex.Get(parentName); err == nil {
		parentName = id
	}
	parent := runtime.containerGraph.Get(parentName)
	if parent == nil {
		return fmt.Errorf("Could not get container for %s", parentName)
	}
	if id, err := runtime.idIndex.Get(childName); err == nil {
		childName = id
	}
	child := runtime.containerGraph.Get(childName)
	if child == nil {
		return fmt.Errorf("Could not get container for %s", childName)
	}
	cc := runtime.Get(child.ID())

	_, err := runtime.containerGraph.Set(path.Join(parentName, alias), cc.ID)
	return err
}

// FIXME: harmonize with NewGraph()
func NewRuntime(config *DaemonConfig) (*Runtime, error) {
	runtime, err := NewRuntimeFromDirectory(config)
	if err != nil {
		return nil, err
	}

	if k, err := utils.GetKernelVersion(); err != nil {
		log.Printf("WARNING: %s\n", err)
	} else {
		runtime.kernelVersion = k
		if utils.CompareKernelVersion(k, &utils.KernelVersionInfo{Kernel: 3, Major: 8, Minor: 0}) < 0 {
			log.Printf("WARNING: You are running linux kernel version %s, which might be unstable running docker. Please upgrade your kernel to 3.8.0.", k.String())
		}
	}
	runtime.UpdateCapabilities(false)
	return runtime, nil
}

func NewRuntimeFromDirectory(config *DaemonConfig) (*Runtime, error) {
	runtimeRepo := path.Join(config.GraphPath, "containers")

	if err := os.MkdirAll(runtimeRepo, 0700); err != nil && !os.IsExist(err) {
		return nil, err
	}

	g, err := NewGraph(path.Join(config.GraphPath, "graph"))
	if err != nil {
		return nil, err
	}
	volumes, err := NewGraph(path.Join(config.GraphPath, "volumes"))
	if err != nil {
		return nil, err
	}
	repositories, err := NewTagStore(path.Join(config.GraphPath, "repositories"), g)
	if err != nil {
		return nil, fmt.Errorf("Couldn't create Tag store: %s", err)
	}
	if config.BridgeIface == "" {
		config.BridgeIface = DefaultNetworkBridge
	}
	netManager, err := newNetworkManager(config)
	if err != nil {
		return nil, err
	}

	graph, err := gograph.NewDatabase(path.Join(config.GraphPath, "linkgraph.db"))
	if err != nil {
		return nil, err
	}

	runtime := &Runtime{
		repository:     runtimeRepo,
		containers:     list.New(),
		networkManager: netManager,
		graph:          g,
		repositories:   repositories,
		idIndex:        utils.NewTruncIndex(),
		capabilities:   &Capabilities{},
		volumes:        volumes,
		config:         config,
		containerGraph: graph,
	}

	if err := runtime.restore(); err != nil {
		return nil, err
	}
	return runtime, nil
}

// History is a convenience type for storing a list of containers,
// ordered by creation date.
type History []*Container

func (history *History) Len() int {
	return len(*history)
}

func (history *History) Less(i, j int) bool {
	containers := *history
	return containers[j].When().Before(containers[i].When())
}

func (history *History) Swap(i, j int) {
	containers := *history
	tmp := containers[i]
	containers[i] = containers[j]
	containers[j] = tmp
}

func (history *History) Add(container *Container) {
	*history = append(*history, container)
	sort.Sort(history)
}<|MERGE_RESOLUTION|>--- conflicted
+++ resolved
@@ -327,33 +327,6 @@
 
 		// Perform a migration for aufs containers
 		if !deviceSet.HasDevice(container.ID) {
-<<<<<<< HEAD
-			utils.Debugf("[migration] Begin migration of %s", container.ID)
-
-			image, err := runtime.graph.Get(container.Image)
-			if err != nil {
-				utils.Debugf("[migratoin] Failed to get image %s", err)
-				continue
-			}
-			if err := image.Mount(runtime, container.RootfsPath(), container.rwPath(), container.ID); err != nil {
-				utils.Debugf("[migratoin] Failed to mount image %s", err)
-				continue
-			}
-
-			if err := image.applyLayer(container.rwPath(), container.RootfsPath()); err != nil {
-				utils.Debugf("[migration] Failed to apply layer %s", err)
-			}
-
-			if err := image.Unmount(runtime, container.RootfsPath(), container.ID); err != nil {
-				utils.Debugf("[migraton] Failed to unmount image %s", err)
-			}
-
-			if err := os.RemoveAll(container.rwPath()); err != nil {
-				utils.Debugf("[migration] Failed to remove rw dir %s", err)
-			}
-
-			utils.Debugf("[migration] End migration of %s", container.ID)
-=======
 			contents, err := ioutil.ReadDir(container.rwPath())
 			if err != nil {
 				if !os.IsNotExist(err) {
@@ -396,7 +369,6 @@
 
 				utils.Debugf("[migration] End migration of %s", container.ID)
 			}
->>>>>>> 875b3001
 		}
 
 		if err := runtime.Register(container); err != nil {
